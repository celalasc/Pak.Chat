import type { NextConfig } from "next";
import { withConvex } from "convex/next";

const nextConfig: NextConfig = {
  // Оптимизация для мобильных устройств
  experimental: {
    // Включаем оптимизации для мобильных устройств
    optimizePackageImports: ['lucide-react', '@radix-ui/react-icons'],
    // Оптимизация изображений
    images: {
      allowFutureImage: true,
    },
    // Оптимизация шрифтов
    fontLoaders: [
      { loader: '@next/font/google', options: { subsets: ['latin'] } }
    ],
  },

  // Оптимизация изображений
  images: {
    formats: ['image/webp', 'image/avif'],
    deviceSizes: [640, 750, 828, 1080, 1200, 1920, 2048, 3840],
    imageSizes: [16, 32, 48, 64, 96, 128, 256, 384],
    minimumCacheTTL: 60,
    dangerouslyAllowSVG: true,
    contentSecurityPolicy: "default-src 'self'; script-src 'none'; sandbox;",
  },

  // Оптимизация производительности
  compiler: {
    // Удаляем console.log в продакшене
    removeConsole: process.env.NODE_ENV === 'production',
  },

  // Оптимизация бандла
  webpack: (config, { dev, isServer }) => {
    // Оптимизация для мобильных устройств
    if (!dev && !isServer) {
      // Разделяем вендорные библиотеки
      config.optimization.splitChunks = {
        chunks: 'all',
        cacheGroups: {
          vendor: {
            test: /[\\/]node_modules[\\/]/,
            name: 'vendors',
            chunks: 'all',
          },
          // Отдельный чанк для Convex
          convex: {
            test: /[\\/]node_modules[\\/]convex[\\/]/,
            name: 'convex',
            chunks: 'all',
            priority: 10,
          },
          // Отдельный чанк для UI компонентов
          ui: {
            test: /[\\/]src[\\/]components[\\/]ui[\\/]/,
            name: 'ui',
            chunks: 'all',
            priority: 5,
          },
        },
      };

<<<<<<< HEAD
/** @type {import('next').NextConfig} */
const nextConfig = {
  // Оптимизация для мобильных устройств
  experimental: {
    // Включаем оптимизации для мобильных устройств
    optimizePackageImports: ['lucide-react', '@radix-ui/react-icons'],
    // Enable server actions and other optimizations
    serverActions: {
      bodySizeLimit: '10mb',
    },
  },

  // Оптимизация изображений
  images: {
    formats: ['image/webp', 'image/avif'],
    deviceSizes: [640, 750, 828, 1080, 1200, 1920, 2048, 3840],
    imageSizes: [16, 32, 48, 64, 96, 128, 256, 384],
    minimumCacheTTL: 60,
    dangerouslyAllowSVG: true,
    contentSecurityPolicy: "default-src 'self'; script-src 'none'; sandbox;",
    domains: ['lh3.googleusercontent.com'],
    remotePatterns: [
      {
        protocol: 'https',
        hostname: '**.convex.cloud',
      },
    ],
  },

  // Оптимизация производительности
  compiler: {
    // Удаляем console.log в продакшене
    removeConsole: process.env.NODE_ENV === 'production',
  },

  // Оптимизация бандла
  webpack: (config, { dev, isServer }) => {
    // Оптимизация для мобильных устройств
    if (!dev && !isServer) {
      // Разделяем вендорные библиотеки
      config.optimization.splitChunks = {
        chunks: 'all',
        cacheGroups: {
          vendor: {
            test: /[\\/]node_modules[\\/]/,
            name: 'vendors',
            chunks: 'all',
          },
          // Отдельный чанк для Convex
          convex: {
            test: /[\\/]node_modules[\\/]convex[\\/]/,
            name: 'convex',
            chunks: 'all',
            priority: 10,
          },
          // Отдельный чанк для UI компонентов
          ui: {
            test: /[\\/]src[\\/]components[\\/]ui[\\/]/,
            name: 'ui',
            chunks: 'all',
            priority: 5,
          },
        },
      };

      // Оптимизация размера бандла
      config.optimization.minimize = true;
    }

    // Оптимизация для мобильных устройств
    config.resolve.alias = {
      ...config.resolve.alias,
      '@': resolve(__dirname, 'src'),
      '@frontend': resolve(__dirname, 'src/frontend'),
      // Приоритет для мобильных оптимизаций
      'react': 'react',
      'react-dom': 'react-dom',
    };

    return config;
  },

  // Секция headers остается, она нужна для правильной работы Firebase Auth.
  headers() {
=======
      // Оптимизация размера бандла
      config.optimization.minimize = true;
    }

    // Оптимизация для мобильных устройств
    config.resolve.alias = {
      ...config.resolve.alias,
      // Приоритет для мобильных оптимизаций
      'react': 'react',
      'react-dom': 'react-dom',
    };

    return config;
  },

  // Оптимизация заголовков
  async headers() {
>>>>>>> 525dbf83
    return [
      {
        source: '/(.*)',
        headers: [
          {
            key: 'X-Content-Type-Options',
            value: 'nosniff',
          },
          {
            key: 'X-Frame-Options',
            value: 'DENY',
          },
          {
            key: 'X-XSS-Protection',
            value: '1; mode=block',
          },
          // Кэширование для статических ресурсов
          {
            key: 'Cache-Control',
            value: 'public, max-age=31536000, immutable',
          },
        ],
      },
      // Оптимизация для API
      {
        source: '/api/(.*)',
        headers: [
          {
            key: 'Cache-Control',
            value: 'no-cache, no-store, must-revalidate',
          },
          {
            key: 'X-Content-Type-Options',
            value: 'nosniff',
          },
          {
            key: 'X-Frame-Options',
            value: 'DENY',
          },
          {
            key: 'X-XSS-Protection',
            value: '1; mode=block',
          },
          // Кэширование для статических ресурсов
          {
            key: 'Cache-Control',
            value: 'public, max-age=31536000, immutable',
          },
        ],
      },
      // Оптимизация для API
      {
        source: '/api/(.*)',
        headers: [
          {
            key: 'Cache-Control',
            value: 'no-cache, no-store, must-revalidate',
          },
        ],
      },
    ];
  },
<<<<<<< HEAD

  // Оптимизация для PWA
  async rewrites() {
    return [
      {
        source: '/sw.js',
        destination: '/_next/static/sw.js',
      },
    ];
  },

  // Эта конфигурация для Turbopack остается, она не мешает.
  turbopack: {
    resolveExtensions: ['.ts', '.tsx', '.js', '.jsx', '.json', '.css'],
    // Optimize for better module resolution
    resolveAlias: {
      '@': './src',
      '@frontend': './src/frontend',
    },
  },

  eslint: {
    dirs: ['src/app', 'src/components'],
=======

  // Оптимизация для PWA
  async rewrites() {
    return [
      {
        source: '/sw.js',
        destination: '/_next/static/sw.js',
      },
    ];
  },

  // Оптимизация для мобильных устройств
  async redirects() {
    return [
      // Редирект для мобильных устройств если нужно
    ];
>>>>>>> 525dbf83
  },

  // Оптимизация для производительности
  poweredByHeader: false,
  compress: true,
  generateEtags: false,

  // Оптимизация для мобильных устройств
  env: {
    // Переменные окружения для оптимизации
    NEXT_PUBLIC_OPTIMIZE_MOBILE: 'true',
    NEXT_PUBLIC_CACHE_DURATION: '600000', // 10 минут
  },
};

export default withConvex(nextConfig);<|MERGE_RESOLUTION|>--- conflicted
+++ resolved
@@ -61,73 +61,6 @@
           },
         },
       };
-
-<<<<<<< HEAD
-/** @type {import('next').NextConfig} */
-const nextConfig = {
-  // Оптимизация для мобильных устройств
-  experimental: {
-    // Включаем оптимизации для мобильных устройств
-    optimizePackageImports: ['lucide-react', '@radix-ui/react-icons'],
-    // Enable server actions and other optimizations
-    serverActions: {
-      bodySizeLimit: '10mb',
-    },
-  },
-
-  // Оптимизация изображений
-  images: {
-    formats: ['image/webp', 'image/avif'],
-    deviceSizes: [640, 750, 828, 1080, 1200, 1920, 2048, 3840],
-    imageSizes: [16, 32, 48, 64, 96, 128, 256, 384],
-    minimumCacheTTL: 60,
-    dangerouslyAllowSVG: true,
-    contentSecurityPolicy: "default-src 'self'; script-src 'none'; sandbox;",
-    domains: ['lh3.googleusercontent.com'],
-    remotePatterns: [
-      {
-        protocol: 'https',
-        hostname: '**.convex.cloud',
-      },
-    ],
-  },
-
-  // Оптимизация производительности
-  compiler: {
-    // Удаляем console.log в продакшене
-    removeConsole: process.env.NODE_ENV === 'production',
-  },
-
-  // Оптимизация бандла
-  webpack: (config, { dev, isServer }) => {
-    // Оптимизация для мобильных устройств
-    if (!dev && !isServer) {
-      // Разделяем вендорные библиотеки
-      config.optimization.splitChunks = {
-        chunks: 'all',
-        cacheGroups: {
-          vendor: {
-            test: /[\\/]node_modules[\\/]/,
-            name: 'vendors',
-            chunks: 'all',
-          },
-          // Отдельный чанк для Convex
-          convex: {
-            test: /[\\/]node_modules[\\/]convex[\\/]/,
-            name: 'convex',
-            chunks: 'all',
-            priority: 10,
-          },
-          // Отдельный чанк для UI компонентов
-          ui: {
-            test: /[\\/]src[\\/]components[\\/]ui[\\/]/,
-            name: 'ui',
-            chunks: 'all',
-            priority: 5,
-          },
-        },
-      };
-
       // Оптимизация размера бандла
       config.optimization.minimize = true;
     }
@@ -147,25 +80,6 @@
 
   // Секция headers остается, она нужна для правильной работы Firebase Auth.
   headers() {
-=======
-      // Оптимизация размера бандла
-      config.optimization.minimize = true;
-    }
-
-    // Оптимизация для мобильных устройств
-    config.resolve.alias = {
-      ...config.resolve.alias,
-      // Приоритет для мобильных оптимизаций
-      'react': 'react',
-      'react-dom': 'react-dom',
-    };
-
-    return config;
-  },
-
-  // Оптимизация заголовков
-  async headers() {
->>>>>>> 525dbf83
     return [
       {
         source: '/(.*)',
@@ -228,8 +142,6 @@
       },
     ];
   },
-<<<<<<< HEAD
-
   // Оптимизация для PWA
   async rewrites() {
     return [
@@ -252,24 +164,7 @@
 
   eslint: {
     dirs: ['src/app', 'src/components'],
-=======
-
-  // Оптимизация для PWA
-  async rewrites() {
-    return [
-      {
-        source: '/sw.js',
-        destination: '/_next/static/sw.js',
-      },
-    ];
   },
-
-  // Оптимизация для мобильных устройств
-  async redirects() {
-    return [
-      // Редирект для мобильных устройств если нужно
-    ];
->>>>>>> 525dbf83
   },
 
   // Оптимизация для производительности
