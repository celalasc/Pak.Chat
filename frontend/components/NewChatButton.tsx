"use client"

import { Button } from './ui/button';
import { Plus } from 'lucide-react';
import { WithTooltip } from './WithTooltip';
import { cn } from '@/lib/utils';
import { useRouter } from 'next/navigation';
import { clearDraft } from '@/frontend/lib/drafts';
import { useQuoteStore } from '@/frontend/stores/QuoteStore';
import { useAttachmentsStore } from '@/frontend/stores/AttachmentsStore';

interface NewChatButtonProps {
  className?: string;
  variant?: "default" | "destructive" | "outline" | "secondary" | "ghost" | "link";
  size?: "default" | "sm" | "lg" | "icon";
}

export default function NewChatButton({
  className,
  variant = "outline",
  size = "icon"
}: NewChatButtonProps) {
  const router = useRouter();
  const { clearQuote } = useQuoteStore();
  const { clear: clearAttachments } = useAttachmentsStore();

  const handleClick = () => {
    // Очищаем все состояние для чистого нового чата
    clearDraft('');
    clearQuote();
    clearAttachments();
    
<<<<<<< HEAD
    // Чистый переход на новый чат
=======
    // Навигируем на страницу нового чата и принудительно обновляем роутер
>>>>>>> 4a812020
    router.push('/chat');
    router.refresh();
  };

  return (
    <WithTooltip label="New Chat" side="bottom">
      <Button
        variant={variant}
        size={size}
        className={cn('bg-background/80 backdrop-blur-sm border-border/50', className)}
        aria-label="Create new chat"
        onClick={handleClick}
      >
        <Plus className="h-5 w-5" />
      </Button>
    </WithTooltip>
  );
}<|MERGE_RESOLUTION|>--- conflicted
+++ resolved
@@ -30,11 +30,7 @@
     clearQuote();
     clearAttachments();
     
-<<<<<<< HEAD
     // Чистый переход на новый чат
-=======
-    // Навигируем на страницу нового чата и принудительно обновляем роутер
->>>>>>> 4a812020
     router.push('/chat');
     router.refresh();
   };
