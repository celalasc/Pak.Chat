--- conflicted
+++ resolved
@@ -1,51 +1,56 @@
-"use client"
+'use client';
 
+import React, { memo, useCallback } from 'react';
+import { useRouter } from 'next/navigation';
 import { Button } from './ui/button';
 import { Plus } from 'lucide-react';
 import { WithTooltip } from './WithTooltip';
 import { cn } from '@/lib/utils';
-import { useRouter } from 'next/navigation';
 import { clearDraft } from '@/frontend/lib/drafts';
 import { useQuoteStore } from '@/frontend/stores/QuoteStore';
 import { useAttachmentsStore } from '@/frontend/stores/AttachmentsStore';
-import { memo, useCallback } from 'react';
 
 interface NewChatButtonProps {
   className?: string;
-  variant?: "default" | "destructive" | "outline" | "secondary" | "ghost" | "link";
-  size?: "default" | "sm" | "lg" | "icon";
+  variant?:
+    | 'default'
+    | 'destructive'
+    | 'outline'
+    | 'secondary'
+    | 'ghost'
+    | 'link';
+  size?: 'default' | 'sm' | 'lg' | 'icon';
 }
 
 function NewChatButton({
   className,
-  variant = "outline",
-  size = "icon"
+  variant = 'outline',
+  size = 'icon',
 }: NewChatButtonProps) {
   const router = useRouter();
   const { clearQuote } = useQuoteStore();
   const { clear: clearAttachments } = useAttachmentsStore();
 
   const handleClick = useCallback(() => {
-    // Очищаем все состояние для чистого нового чата
+    // Полная очистка состояния перед новым чатом
     clearDraft('');
     clearQuote();
     clearAttachments();
-    
-    // Чистый переход на новый чат
+
+    // Переходим на новый чат и на всякий случай принудительно обновляем
     router.push('/chat');
-<<<<<<< HEAD
+    router.refresh();
   }, [router, clearQuote, clearAttachments]);
-=======
-    router.refresh();
-  };
->>>>>>> 8e85d31a
 
   return (
     <WithTooltip label="New Chat" side="bottom">
       <Button
         variant={variant}
         size={size}
-        className={cn('bg-background/80 backdrop-blur-sm border-border/50', className)}
+        className={cn(
+          'bg-background/80 backdrop-blur-sm border-border/50',
+          className,
+        )}
         aria-label="Create new chat"
         onClick={handleClick}
       >
