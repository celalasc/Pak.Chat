import { memo } from 'react';
import PreviewMessage from './Message';
import VirtualMessages from './VirtualMessages';
import { UIMessage } from 'ai';
import { UseChatHelpers } from '@ai-sdk/react';
import equal from 'fast-deep-equal';
import MessageLoading from './ui/MessageLoading';
import Error from './Error';

function PureMessages({
  threadId,
  messages,
  status,
  setMessages,
  reload,
  append,
  error,
  stop,
  forceRegeneration,
  isRegenerating,
}: {
  threadId: string;
  messages: UIMessage[];
  setMessages: UseChatHelpers['setMessages'];
  reload: UseChatHelpers['reload'];
  append: UseChatHelpers['append'];
  status: UseChatHelpers['status'];
  error: UseChatHelpers['error'];
  stop: UseChatHelpers['stop'];
  forceRegeneration: () => void;
  isRegenerating: boolean;
}) {
  // Показываем прыгающие точки когда сообщение отправлено или идет регенерация
  const lastMessage = messages[messages.length - 1];
  const shouldShowLoading = (status === 'submitted' && lastMessage?.role === 'user') || 
                           (isRegenerating && lastMessage?.role === 'user');

  return (
    <section className="flex flex-col space-y-12">
      {messages.map((message) => (
        <PreviewMessage
          key={message.id}
          messages={messages}
          threadId={threadId}
          message={message}
          isStreaming={
            status === 'streaming' && messages[messages.length - 1]?.id === message.id
          }
          append={append}
          setMessages={setMessages}
          reload={reload}
          stop={stop}
          forceRegeneration={forceRegeneration}
        />
      ))}
      {shouldShowLoading && <MessageLoading />}
      {error && <Error message={error.message} />}
    </section>
  );
}

const Messages = memo(PureMessages, (prevProps, nextProps) => {
  return (
    equal(prevProps.messages, nextProps.messages) &&
    prevProps.status === nextProps.status &&
    prevProps.error === nextProps.error &&
    prevProps.isRegenerating === nextProps.isRegenerating
  );
});

Messages.displayName = 'Messages';

// Enable virtualization once the chat grows to 20 messages.
<<<<<<< HEAD
function MessagesRoot(props: any) {
  return props.messages.length > 20 ? (
    <div style={{ height: '100%', width: '100%' }}>
      <VirtualMessages {...props} />
=======
export const LargeListBoundary = 20;

export interface MessagesProps
  extends React.ComponentProps<typeof PureMessages> {
  /**
   * Ref of the element that actually scrolls. Needed so the parent can
   * track scroll position when virtualization is enabled.
   */
  scrollRef?: React.Ref<HTMLDivElement>;
}

export default function Messages({ scrollRef, ...props }: MessagesProps) {
  return props.messages.length > LargeListBoundary ? (
    <div className="h-full flex-1">
      <VirtualMessages {...props} outerRef={scrollRef} />
>>>>>>> 04bb2f3e
    </div>
  ) : (
    <Messages {...props} />
  );
}

export default MessagesRoot;<|MERGE_RESOLUTION|>--- conflicted
+++ resolved
@@ -7,6 +7,7 @@
 import MessageLoading from './ui/MessageLoading';
 import Error from './Error';
 
+// Шаг 1: Оставляем PureMessages из `fix/responsive-navigation-bug` с параметрами регенерации.
 function PureMessages({
   threadId,
   messages,
@@ -30,10 +31,11 @@
   forceRegeneration: () => void;
   isRegenerating: boolean;
 }) {
-  // Показываем прыгающие точки когда сообщение отправлено или идет регенерация
+  // Логика индикатора загрузки теперь учитывает isRegenerating.
   const lastMessage = messages[messages.length - 1];
-  const shouldShowLoading = (status === 'submitted' && lastMessage?.role === 'user') || 
-                           (isRegenerating && lastMessage?.role === 'user');
+  const shouldShowLoading =
+    (status === 'submitted' && lastMessage?.role === 'user') ||
+    (isRegenerating && lastMessage?.role === 'user');
 
   return (
     <section className="flex flex-col space-y-12">
@@ -59,7 +61,9 @@
   );
 }
 
-const Messages = memo(PureMessages, (prevProps, nextProps) => {
+// Переименовываем мемоизированный компонент, чтобы избежать конфликта имен с компонентом-оберткой.
+// Логика сравнения взята из `fix/responsive-navigation-bug` для учета `isRegenerating`.
+const MemoizedMessages = memo(PureMessages, (prevProps, nextProps) => {
   return (
     equal(prevProps.messages, nextProps.messages) &&
     prevProps.status === nextProps.status &&
@@ -68,35 +72,30 @@
   );
 });
 
-Messages.displayName = 'Messages';
+MemoizedMessages.displayName = 'Messages';
 
-// Enable virtualization once the chat grows to 20 messages.
-<<<<<<< HEAD
-function MessagesRoot(props: any) {
-  return props.messages.length > 20 ? (
-    <div style={{ height: '100%', width: '100%' }}>
-      <VirtualMessages {...props} />
-=======
+// Шаг 2: Оставляем новую структуру экспорта из `main`.
 export const LargeListBoundary = 20;
 
 export interface MessagesProps
   extends React.ComponentProps<typeof PureMessages> {
   /**
-   * Ref of the element that actually scrolls. Needed so the parent can
-   * track scroll position when virtualization is enabled.
+   * Ref элемента, который скроллится. Нужен для отслеживания
+   * позиции скролла при включенной виртуализации.
    */
   scrollRef?: React.Ref<HTMLDivElement>;
 }
 
+// Шаг 3: Объединяем в финальной функции.
+// Используем обертку и логику виртуализации из `main`.
+// Она будет вызывать либо `VirtualMessages`, либо `MemoizedMessages`,
+// передавая все параметры, включая `forceRegeneration` и `isRegenerating`.
 export default function Messages({ scrollRef, ...props }: MessagesProps) {
   return props.messages.length > LargeListBoundary ? (
     <div className="h-full flex-1">
       <VirtualMessages {...props} outerRef={scrollRef} />
->>>>>>> 04bb2f3e
     </div>
   ) : (
-    <Messages {...props} />
+    <MemoizedMessages {...props} />
   );
-}
-
-export default MessagesRoot;+}