@import 'tailwindcss';
@import 'tw-animate-css';
@plugin '@tailwindcss/typography';
@plugin 'tailwind-scrollbar';

@custom-variant dark (&:is(.dark *));

<<<<<<< HEAD
/* Prevent horizontal scrollbars */
html, body {
  max-width: 100%;
  overflow-x: hidden;
}

/* Font faces */
@font-face {
  font-family: 'Proxima Vara';
  src: url('/fonts/ProximaVara-Regular.woff2') format('woff2'),
       url('/fonts/ProximaVara-Regular.woff') format('woff');
  font-weight: 400;
  font-style: normal;
  font-display: swap;
}

@font-face {
  font-family: 'Proxima Vara';
  src: url('/fonts/ProximaVara-Medium.woff2') format('woff2'),
       url('/fonts/ProximaVara-Medium.woff') format('woff');
  font-weight: 500;
  font-style: normal;
  font-display: swap;
}

@font-face {
  font-family: 'Proxima Vara';
  src: url('/fonts/ProximaVara-Semibold.woff2') format('woff2'),
       url('/fonts/ProximaVara-Semibold.woff') format('woff');
  font-weight: 600;
  font-style: normal;
  font-display: swap;
}

@font-face {
  font-family: 'Berkeley Mono';
  src: url('/fonts/BerkeleyMono-Regular.woff2') format('woff2'),
       url('/fonts/BerkeleyMono-Regular.woff') format('woff');
  font-weight: 400;
  font-style: normal;
  font-display: swap;
}

@font-face {
  font-family: 'Berkeley Mono';
  src: url('/fonts/BerkeleyMono-Medium.woff2') format('woff2'),
       url('/fonts/BerkeleyMono-Medium.woff') format('woff');
  font-weight: 500;
  font-style: normal;
  font-display: swap;
}

@font-face {
  font-family: 'Berkeley Mono';
  src: url('/fonts/BerkeleyMono-Bold.woff2') format('woff2'),
       url('/fonts/BerkeleyMono-Bold.woff') format('woff');
  font-weight: 700;
  font-style: normal;
  font-display: swap;
}

=======
>>>>>>> f125f19b
:root {
  --background: oklch(1 0 0);
  --foreground: oklch(0.145 0 0);
  --card: oklch(1 0 0);
  --card-foreground: oklch(0.145 0 0);
  --popover: oklch(1 0 0);
  --popover-foreground: oklch(0.145 0 0);
  --primary: oklch(0.205 0 0);
  --primary-foreground: oklch(0.985 0 0);
  --secondary: oklch(0.97 0 0);
  --secondary-foreground: oklch(0.205 0 0);
  --muted: oklch(0.97 0 0);
  --muted-foreground: oklch(0.556 0 0);
  --accent: oklch(0.97 0 0);
  --accent-foreground: oklch(0.205 0 0);
  --destructive: oklch(0.577 0.245 27.325);
  --destructive-foreground: oklch(1 0 0);
  --border: oklch(0.922 0 0);
  --input: oklch(0.922 0 0);
  --ring: oklch(0.708 0 0);
  --chart-1: oklch(0.81 0.1 252);
  --chart-2: oklch(0.62 0.19 260);
  --chart-3: oklch(0.55 0.22 263);
  --chart-4: oklch(0.49 0.22 264);
  --chart-5: oklch(0.42 0.18 266);
  --sidebar: oklch(0.985 0 0);
  --sidebar-foreground: oklch(0.145 0 0);
  --sidebar-primary: oklch(0.205 0 0);
  --sidebar-primary-foreground: oklch(0.985 0 0);
  --sidebar-accent: oklch(0.97 0 0);
  --sidebar-accent-foreground: oklch(0.205 0 0);
  --sidebar-border: oklch(0.922 0 0);
  --sidebar-ring: oklch(0.708 0 0);
  /* System fonts used unless overridden via data attributes */
  --font-sans: system-ui, -apple-system, sans-serif;
  --font-serif: ui-serif, Georgia, Cambria, 'Times New Roman', Times, serif;
  --font-mono: ui-monospace, 'SF Mono', monospace;
  --radius: 0.625rem;
  --shadow-2xs: 0 1px 3px 0px hsl(0 0% 0% / 0.05);
  --shadow-xs: 0 1px 3px 0px hsl(0 0% 0% / 0.05);
  --shadow-sm: 0 1px 3px 0px hsl(0 0% 0% / 0.1),
    0 1px 2px -1px hsl(0 0% 0% / 0.1);
  --shadow: 0 1px 3px 0px hsl(0 0% 0% / 0.1), 0 1px 2px -1px hsl(0 0% 0% / 0.1);
  --shadow-md: 0 1px 3px 0px hsl(0 0% 0% / 0.1),
    0 2px 4px -1px hsl(0 0% 0% / 0.1);
  --shadow-lg: 0 1px 3px 0px hsl(0 0% 0% / 0.1),
    0 4px 6px -1px hsl(0 0% 0% / 0.1);
  --shadow-xl: 0 1px 3px 0px hsl(0 0% 0% / 0.1),
    0 8px 10px -1px hsl(0 0% 0% / 0.1);
  --shadow-2xl: 0 1px 3px 0px hsl(0 0% 0% / 0.25);
}

/* Override fonts when user selects custom options */
html[data-general-font='proxima-vara'] {
  --font-sans: var(--font-proxima-vara);
}

html[data-code-font='berkeley-mono'] {
  --font-mono: var(--font-berkeley-mono);
}

.dark {
  --background: oklch(0.2178 0 0);
  --foreground: oklch(0.985 0 0);
  --card: oklch(0.205 0 0);
  --card-foreground: oklch(0.985 0 0);
  --popover: oklch(0.269 0 0);
  --popover-foreground: oklch(0.985 0 0);
  --primary: oklch(0.922 0 0);
  --primary-foreground: oklch(0.205 0 0);
  --secondary: oklch(0.269 0 0);
  --secondary-foreground: oklch(0.985 0 0);
  --muted: oklch(0.269 0 0);
  --muted-foreground: oklch(0.708 0 0);
  --accent: oklch(0.371 0 0);
  --accent-foreground: oklch(0.985 0 0);
  --destructive: oklch(0.704 0.191 22.216);
  --destructive-foreground: oklch(0.985 0 0);
  --border: oklch(0.275 0 0);
  --input: oklch(0.325 0 0);
  --ring: oklch(0.556 0 0);
  --chart-1: oklch(0.81 0.1 252);
  --chart-2: oklch(0.62 0.19 260);
  --chart-3: oklch(0.55 0.22 263);
  --chart-4: oklch(0.49 0.22 264);
  --chart-5: oklch(0.42 0.18 266);
  --sidebar: oklch(0.205 0 0);
  --sidebar-foreground: oklch(0.985 0 0);
  --sidebar-primary: oklch(0.488 0.243 264.376);
  --sidebar-primary-foreground: oklch(0.985 0 0);
  --sidebar-accent: oklch(0.269 0 0);
  --sidebar-accent-foreground: oklch(0.985 0 0);
  --sidebar-border: oklch(0.275 0 0);
  --sidebar-ring: oklch(0.439 0 0);
  /* System fonts used unless overridden via data attributes */
  --font-sans: system-ui, -apple-system, sans-serif;
  --font-serif: ui-serif, Georgia, Cambria, 'Times New Roman', Times, serif;
  --font-mono: ui-monospace, 'SF Mono', monospace;
  --radius: 0.625rem;
  --shadow-2xs: 0 1px 3px 0px hsl(0 0% 0% / 0.05);
  --shadow-xs: 0 1px 3px 0px hsl(0 0% 0% / 0.05);
  --shadow-sm: 0 1px 3px 0px hsl(0 0% 0% / 0.1),
    0 1px 2px -1px hsl(0 0% 0% / 0.1);
  --shadow: 0 1px 3px 0px hsl(0 0% 0% / 0.1), 0 1px 2px -1px hsl(0 0% 0% / 0.1);
  --shadow-md: 0 1px 3px 0px hsl(0 0% 0% / 0.1),
    0 2px 4px -1px hsl(0 0% 0% / 0.1);
  --shadow-lg: 0 1px 3px 0px hsl(0 0% 0% / 0.1),
    0 4px 6px -1px hsl(0 0% 0% / 0.1);
  --shadow-xl: 0 1px 3px 0px hsl(0 0% 0% / 0.1),
    0 8px 10px -1px hsl(0 0% 0% / 0.1);
  --shadow-2xl: 0 1px 3px 0px hsl(0 0% 0% / 0.25);
}

@theme inline {
  --color-background: var(--background);
  --color-foreground: var(--foreground);
  --color-card: var(--card);
  --color-card-foreground: var(--card-foreground);
  --color-popover: var(--popover);
  --color-popover-foreground: var(--popover-foreground);
  --color-primary: var(--primary);
  --color-primary-foreground: var(--primary-foreground);
  --color-secondary: var(--secondary);
  --color-secondary-foreground: var(--secondary-foreground);
  --color-muted: var(--muted);
  --color-muted-foreground: var(--muted-foreground);
  --color-accent: var(--accent);
  --color-accent-foreground: var(--accent-foreground);
  --color-destructive: var(--destructive);
  --color-destructive-foreground: var(--destructive-foreground);
  --color-border: var(--border);
  --color-input: var(--input);
  --color-ring: var(--ring);
  --color-chart-1: var(--chart-1);
  --color-chart-2: var(--chart-2);
  --color-chart-3: var(--chart-3);
  --color-chart-4: var(--chart-4);
  --color-chart-5: var(--chart-5);
  --color-sidebar: var(--sidebar);
  --color-sidebar-foreground: var(--sidebar-foreground);
  --color-sidebar-primary: var(--sidebar-primary);
  --color-sidebar-primary-foreground: var(--sidebar-primary-foreground);
  --color-sidebar-accent: var(--sidebar-accent);
  --color-sidebar-accent-foreground: var(--sidebar-accent-foreground);
  --color-sidebar-border: var(--sidebar-border);
  --color-sidebar-ring: var(--sidebar-ring);

  --font-sans: var(--font-sans);
  --font-mono: var(--font-mono);
  --font-serif: var(--font-serif);

  --radius-sm: calc(var(--radius) - 4px);
  --radius-md: calc(var(--radius) - 2px);
  --radius-lg: var(--radius);
  --radius-xl: calc(var(--radius) + 4px);

  --shadow-2xs: var(--shadow-2xs);
  --shadow-xs: var(--shadow-xs);
  --shadow-sm: var(--shadow-sm);
  --shadow: var(--shadow);
  --shadow-md: var(--shadow-md);
  --shadow-lg: var(--shadow-lg);
  --shadow-xl: var(--shadow-xl);
  --shadow-2xl: var(--shadow-2xl);
}

@layer base {
  * {
    @apply border-border outline-ring/50;
  }
  body {
    font-family: var(--font-sans);
    @apply bg-background text-foreground;
  }
}

@layer utilities {
  .font-mono { font-family: var(--font-mono) !important; }
  .font-sans { font-family: var(--font-sans) !important; }
  .no-scrollbar::-webkit-scrollbar {
    display: none;
  }
  .no-scrollbar {
    -ms-overflow-style: none;
    scrollbar-width: none;
  }
  
  .scrollbar-none::-webkit-scrollbar {
    display: none;
  }
  .scrollbar-none {
    -ms-overflow-style: none;
    scrollbar-width: none;
  }
  
  /* Улучшенная прокрутка для всех устройств */
  .enhanced-scroll {
    -webkit-overflow-scrolling: touch;
    touch-action: pan-y;
    overscroll-behavior: contain;
  }
  
  /* Стили для цитирования */
  .quote-selection {
    background-color: rgba(59, 130, 246, 0.1);
    border-radius: 4px;
    padding: 2px 4px;
  }
  
  .quote-highlight {
    animation: quote-highlight 0.3s ease-in-out;
  }
  
  @keyframes quote-highlight {
    0% {
      background-color: rgba(59, 130, 246, 0.3);
    }
    100% {
      background-color: transparent;
    }
  }
  
  /* Анимации для мобильных элементов */
  .mobile-slide-left {
    animation: slide-left 0.3s ease-in-out;
  }
  
  .mobile-slide-right {
    animation: slide-right 0.3s ease-in-out;
  }
  
  @keyframes slide-left {
    from {
      transform: translateX(0);
      opacity: 1;
    }
    to {
      transform: translateX(-100%);
      opacity: 0;
    }
  }
  
  @keyframes slide-right {
    from {
      transform: translateX(0);
      opacity: 1;
    }
    to {
      transform: translateX(100%);
      opacity: 0;
    }
  }
  
  /* Улучшенный блюр для мобильных устройств */
  .mobile-blur {
    backdrop-filter: blur(12px);
    -webkit-backdrop-filter: blur(12px);
    background: rgba(255, 255, 255, 0.1);
  }
  
  .dark .mobile-blur {
    background: rgba(0, 0, 0, 0.1);
  }
  
  /* Line clamp utilities */
  .line-clamp-1 {
    overflow: hidden;
    display: -webkit-box;
    -webkit-box-orient: vertical;
    -webkit-line-clamp: 1;
  }
  
  .line-clamp-2 {
    overflow: hidden;
    display: -webkit-box;
    -webkit-box-orient: vertical;
    -webkit-line-clamp: 2;
  }
  
  .line-clamp-3 {
    overflow: hidden;
    display: -webkit-box;
    -webkit-box-orient: vertical;
    -webkit-line-clamp: 3;
  }
  
  /* Безопасная область для мобильных устройств */
  .pb-safe {
    padding-bottom: env(safe-area-inset-bottom);
  }
  
  .pt-safe {
    padding-top: env(safe-area-inset-top);
  }
  
  /* Исправление для мобильной клавиатуры */
  @supports (-webkit-touch-callout: none) {
    .mobile-keyboard-fix {
      padding-bottom: calc(env(safe-area-inset-bottom) + env(keyboard-inset-height, 0px));
    }
  }
  
  /* Улучшенный скролл для модальных окон на мобильных */
  .mobile-modal-scroll {
    height: 100%;
    overflow-y: auto;
    -webkit-overflow-scrolling: touch;
    touch-action: pan-y;
    overscroll-behavior: contain;
    scroll-behavior: smooth;
  }
  
  /* Дополнительные отступы для мобильных настроек */
  .mobile-settings-content {
    padding-bottom: calc(env(safe-area-inset-bottom) + 2rem);
  }
  
  /* Исправление для мобильных устройств - предотвращение зума при фокусе на input */
  @media screen and (max-width: 768px) {
    input[type="text"],
    input[type="email"],
    input[type="password"],
    textarea,
    select {
      font-size: 16px !important;
    }
  }
}

.shiki {
  @apply !rounded-none;
}

/* Ensure custom code font overrides Shiki defaults */
html[data-code-font] .shiki,
html[data-code-font] .shiki code {
  font-family: var(--font-mono);
}<|MERGE_RESOLUTION|>--- conflicted
+++ resolved
@@ -5,70 +5,12 @@
 
 @custom-variant dark (&:is(.dark *));
 
-<<<<<<< HEAD
 /* Prevent horizontal scrollbars */
 html, body {
   max-width: 100%;
   overflow-x: hidden;
 }
 
-/* Font faces */
-@font-face {
-  font-family: 'Proxima Vara';
-  src: url('/fonts/ProximaVara-Regular.woff2') format('woff2'),
-       url('/fonts/ProximaVara-Regular.woff') format('woff');
-  font-weight: 400;
-  font-style: normal;
-  font-display: swap;
-}
-
-@font-face {
-  font-family: 'Proxima Vara';
-  src: url('/fonts/ProximaVara-Medium.woff2') format('woff2'),
-       url('/fonts/ProximaVara-Medium.woff') format('woff');
-  font-weight: 500;
-  font-style: normal;
-  font-display: swap;
-}
-
-@font-face {
-  font-family: 'Proxima Vara';
-  src: url('/fonts/ProximaVara-Semibold.woff2') format('woff2'),
-       url('/fonts/ProximaVara-Semibold.woff') format('woff');
-  font-weight: 600;
-  font-style: normal;
-  font-display: swap;
-}
-
-@font-face {
-  font-family: 'Berkeley Mono';
-  src: url('/fonts/BerkeleyMono-Regular.woff2') format('woff2'),
-       url('/fonts/BerkeleyMono-Regular.woff') format('woff');
-  font-weight: 400;
-  font-style: normal;
-  font-display: swap;
-}
-
-@font-face {
-  font-family: 'Berkeley Mono';
-  src: url('/fonts/BerkeleyMono-Medium.woff2') format('woff2'),
-       url('/fonts/BerkeleyMono-Medium.woff') format('woff');
-  font-weight: 500;
-  font-style: normal;
-  font-display: swap;
-}
-
-@font-face {
-  font-family: 'Berkeley Mono';
-  src: url('/fonts/BerkeleyMono-Bold.woff2') format('woff2'),
-       url('/fonts/BerkeleyMono-Bold.woff') format('woff');
-  font-weight: 700;
-  font-style: normal;
-  font-display: swap;
-}
-
-=======
->>>>>>> f125f19b
 :root {
   --background: oklch(1 0 0);
   --foreground: oklch(0.145 0 0);
