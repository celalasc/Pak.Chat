--- conflicted
+++ resolved
@@ -20,10 +20,6 @@
 
 export async function POST(req: NextRequest) {
   try {
-<<<<<<< HEAD
-=======
-    // Убираем 'net' из деструктуризации, так как он больше не используется.
->>>>>>> a50f13b6
     const { messages, model, apiKeys, threadId } = await req.json();
 
     const modelConfig = getModelConfig(model as AIModel);
@@ -69,7 +65,6 @@
     if (threadId) {
       try {
         attachments = await fetchQuery(api.attachments.byThread, { threadId });
-        // Attachments fetched successfully
       } catch {
         // Attachment fetch failed
       }
@@ -79,7 +74,6 @@
     const processedMessages = messages.map((message: { id: string; role: string; content: string }) => {
       const messageId = message.id;
       
-      // Находим вложения для этого сообщения
       const messageAttachments = attachments.filter(
         a => a.messageId === messageId && a.url
       );
@@ -91,10 +85,8 @@
         };
       }
 
-      // Если есть вложения, создаем multimodal content
       const content: ({ type: string; text?: string; image?: string })[] = [];
       
-      // Добавляем текст сообщения
       if (message.content && message.content.trim()) {
         content.push({
           type: 'text',
@@ -102,7 +94,6 @@
         });
       }
 
-      // Добавляем изображения
       messageAttachments.forEach((attachment) => {
         if (attachment.type.startsWith('image/')) {
           content.push({
@@ -112,7 +103,6 @@
         }
       });
 
-      // Если есть изображения, но нет текста, добавляем пустой текст
       if (content.length > 0 && !content.some(c => c.type === 'text')) {
         content.unshift({
           type: 'text',
@@ -128,11 +118,6 @@
       return result;
     });
 
-<<<<<<< HEAD
-
-=======
->>>>>>> a50f13b6
-    // eslint-disable-next-line @typescript-eslint/no-explicit-any
     const options: any = {
       model: aiModel,
       messages: processedMessages,
