'use client';

import { useEffect, useState, useRef } from 'react';
import { useRouter } from 'next/navigation';
import { useAuthStore } from '@/frontend/stores/AuthStore';
import { Button } from '@/frontend/components/ui/button';
import { getLastChatId, getLastPath, isReload } from '@/frontend/lib/lastChat';
import AppShellSkeleton from '@/frontend/components/AppShellSkeleton';
import { useIsMobile } from '@/frontend/hooks/useIsMobile';

export default function Page() {
  const { user, loading, loginWithPopup } = useAuthStore();
  const router = useRouter();
  const { isMobile, mounted } = useIsMobile();
  const hasRedirectedRef = useRef(false);

  useEffect(() => {
    if (loading || !mounted) return;

    if (user && !hasRedirectedRef.current) {
      console.log('User authenticated, redirecting...');
      hasRedirectedRef.current = true;
      
      const lastChatId = getLastChatId();
      const lastPath = getLastPath();
      
      // Если это перезагрузка и есть последний путь, переходим туда
      if (isReload() && lastPath && lastPath !== '/') {
        console.log('Redirecting to last path:', lastPath);
        router.replace(lastPath);
      }
<<<<<<< HEAD
      // Иначе всегда переходим на соответствующую главную страницу устройства
=======
      // Если это именно перезагрузка и есть последний чат, переходим к нему
      else if (isReload() && lastChatId) {
        console.log('Redirecting to last chat:', lastChatId);
        router.replace(`/chat/${lastChatId}`);
      }
      // Иначе переходим на соответствующую главную страницу
>>>>>>> b2e35be3
      else {
        const targetPath = isMobile ? '/home' : '/chat';
        console.log('Redirecting to main page for device type:', targetPath);
        router.replace(targetPath);
      }
    }

    // Если пользователь не авторизован, скрываем глобальный лоадер
    if (!user && !loading && typeof window !== 'undefined') {
      const globalWindow = window as typeof window & { __hideGlobalLoader?: () => void };
      globalWindow.__hideGlobalLoader?.();
    }
  }, [user, loading, mounted, router, isMobile]);

  // Отслеживаем изменения размера экрана для перенаправления на соответствующую страницу
  useEffect(() => {
    if (!user || loading || !mounted) return;
    
    const targetPath = isMobile ? '/home' : '/chat';
    const currentPath = window.location.pathname;
    
    // Только перенаправляем если мы действительно на другой странице и устройство изменилось
    if ((currentPath === '/home' && !isMobile) || (currentPath === '/chat' && isMobile)) {
      // Добавляем небольшую задержку чтобы избежать конфликтов с первоначальным перенаправлением
      const timeoutId = setTimeout(() => {
        console.log('Device type changed, redirecting to:', targetPath);
        router.replace(targetPath);
      }, 100);
      
      return () => clearTimeout(timeoutId);
    }
  }, [isMobile, user, loading, mounted, router]);

  // Сбрасываем флаг перенаправления если пользователь разлогинился
  useEffect(() => {
    if (!user && !loading) {
      hasRedirectedRef.current = false;
    }
  }, [user, loading]);

  // Показываем скелет во время загрузки
  if (loading || !mounted) {
    return <AppShellSkeleton />;
  }

  // Если пользователь авторизован, показываем скелет
  if (user) {
    return <AppShellSkeleton />;
  }

  return (
    <main className="flex min-h-screen flex-col items-center justify-center gap-6 p-4 text-center">
      <h1 className="text-4xl font-bold tracking-tight">Welcome to Pak.Chat</h1>
      <p className="text-lg text-muted-foreground">
        Your high-performance LLM application.
      </p>

      <Button size="lg" onClick={loginWithPopup} disabled={loading} className="mt-4">
        Sign In with Google to Continue
      </Button>
    </main>
  );
}
<|MERGE_RESOLUTION|>--- conflicted
+++ resolved
@@ -28,17 +28,7 @@
       if (isReload() && lastPath && lastPath !== '/') {
         console.log('Redirecting to last path:', lastPath);
         router.replace(lastPath);
-      }
-<<<<<<< HEAD
-      // Иначе всегда переходим на соответствующую главную страницу устройства
-=======
-      // Если это именно перезагрузка и есть последний чат, переходим к нему
-      else if (isReload() && lastChatId) {
-        console.log('Redirecting to last chat:', lastChatId);
-        router.replace(`/chat/${lastChatId}`);
-      }
-      // Иначе переходим на соответствующую главную страницу
->>>>>>> b2e35be3
+      }      // Иначе всегда переходим на соответствующую главную страницу устройства
       else {
         const targetPath = isMobile ? '/home' : '/chat';
         console.log('Redirecting to main page for device type:', targetPath);
