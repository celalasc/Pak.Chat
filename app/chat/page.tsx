'use client'
import Chat from '@/frontend/components/Chat';
import { useConvexAuth } from 'convex/react';
import { useRouter } from 'next/navigation';
import { useEffect } from 'react';

export default function NewChatPage() {
  const { isAuthenticated, isLoading } = useConvexAuth();
<<<<<<< HEAD
  // Call the hook to init media query listeners; return values unused for now
  useIsMobile();
=======
>>>>>>> 54341ab6
  const router = useRouter();

  useEffect(() => {
    if (!isLoading && !isAuthenticated) {
      router.replace('/');
    }
  }, [isLoading, isAuthenticated, router]);

  // Убираем автоматическое перенаправление - пользователи должны иметь возможность заходить в чат с мобильных

  if (isLoading || !isAuthenticated) {
    return <div className="w-full h-screen bg-background" />;
  }

  // Ключ "new-draft" гарантирует, что для нового чата всегда будет чистое состояние
  return (
    <Chat
      key="new-draft"
      threadId=""
      thread={null}
      initialMessages={[]}
    />
  );
}<|MERGE_RESOLUTION|>--- conflicted
+++ resolved
@@ -6,11 +6,8 @@
 
 export default function NewChatPage() {
   const { isAuthenticated, isLoading } = useConvexAuth();
-<<<<<<< HEAD
   // Call the hook to init media query listeners; return values unused for now
   useIsMobile();
-=======
->>>>>>> 54341ab6
   const router = useRouter();
 
   useEffect(() => {
