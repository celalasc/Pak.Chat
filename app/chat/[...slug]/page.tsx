--- conflicted
+++ resolved
@@ -15,11 +15,8 @@
   
   const router = useRouter();
   const { isAuthenticated, isLoading: authLoading } = useConvexAuth();
-<<<<<<< HEAD
   // Track viewport size; currently not used but kept for future enhancements
   useIsMobile();
-=======
->>>>>>> 54341ab6
   const [isInitialLoad, setIsInitialLoad] = useState(true);
 
   const isValidId = useMemo(() => isConvexId(chatId), [chatId]);
